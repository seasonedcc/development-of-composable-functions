--- conflicted
+++ resolved
@@ -271,14 +271,10 @@
   environmentErrors: [{ message: 'Must not be empty', path: ['host'] }, { message: 'Must be a fully qualified domain', path: ['host'] }]
 }
 
-<<<<<<< HEAD
-errorMessagesFor(result.inputErrors, 'email') === null
+errorMessagesFor(result.inputErrors, 'email') // will be an empty array: []
 errorMessagesFor(result.environmentErrors, 'host')[0] === 'Must not be empty'
-=======
-errorMessagesFor(result.inputErrors, 'email') // will be an empty array: []
-errorMessagesFor(result.environmentErrors, 'host').message === 'Must not be empty'
->>>>>>> 82f9251a
-```
+```
+
 #### errorMessagesForSchema
 Given a array of `SchemaError` be it from `inputErrors` or `environmentErrors` and a Zod Schema, it returns an object with a list of error messages for each key in the schema shape.
 
